// Copyright 2017 PingCAP, Inc.
//
// Licensed under the Apache License, Version 2.0 (the "License");
// you may not use this file except in compliance with the License.
// You may obtain a copy of the License at
//
//     http://www.apache.org/licenses/LICENSE-2.0
//
// Unless required by applicable law or agreed to in writing, software
// distributed under the License is distributed on an "AS IS" BASIS,
// See the License for the specific language governing permissions and
// limitations under the License.

package plan

import (
	"math"

	"github.com/juju/errors"
	"github.com/pingcap/tidb/ast"
	"github.com/pingcap/tidb/context"
	"github.com/pingcap/tidb/expression"
	"github.com/pingcap/tidb/infoschema"
	"github.com/pingcap/tidb/kv"
	"github.com/pingcap/tidb/model"
	"github.com/pingcap/tidb/mysql"
	"github.com/pingcap/tidb/util/ranger"
	"github.com/pingcap/tidb/util/types"
)

// wholeTaskTypes records all possible kinds of task that a plan can return. For Agg, TopN and Limit, we will try to get
// these tasks one by one.
var wholeTaskTypes = [...]taskType{rootTaskType, copSingleReadTaskType, copDoubleReadTaskType}

var invalidTask = &rootTask{cst: math.MaxFloat64}

func (p *requiredProp) enforceProperty(task task, ctx context.Context, allocator *idAllocator) task {
	if p.isEmpty() {
		return task
	}
	// If task is invalid, keep it remained.
	if task.plan() == nil {
		return task
	}
	sort := Sort{ByItems: make([]*ByItems, 0, len(p.cols))}.init(allocator, ctx)
	for _, col := range p.cols {
		sort.ByItems = append(sort.ByItems, &ByItems{col, p.desc})
	}
	sort.SetSchema(task.plan().Schema())
	sort.profile = task.plan().statsProfile()
	return sort.attach2Task(task)
}

// getChildrenPossibleProps will check if this sort property can be pushed or not.
// When a sort column will be replaced by scalar function, we refuse it.
// When a sort column will be replaced by a constant, we just remove it.
func (p *Projection) getChildrenPossibleProps(prop *requiredProp) [][]*requiredProp {
	newProp := &requiredProp{taskTp: rootTaskType}
	newCols := make([]*expression.Column, 0, len(prop.cols))
	for _, col := range prop.cols {
		idx := p.schema.ColumnIndex(col)
		if idx == -1 {
			return nil
		}
		switch expr := p.Exprs[idx].(type) {
		case *expression.Column:
			newCols = append(newCols, expr)
		case *expression.ScalarFunction:
			return nil
		}
	}
	newProp.cols = newCols
	newProp.desc = prop.desc
	return [][]*requiredProp{{newProp}}
}

// joinKeysMatchIndex checks if all keys match columns in index.
func joinKeysMatchIndex(keys []*expression.Column, index *model.IndexInfo) []int {
	if len(index.Columns) < len(keys) {
		return nil
	}
	matchOffsets := make([]int, len(keys))
	for i, idxCol := range index.Columns {
		if idxCol.Length != types.UnspecifiedLength {
			return nil
		}
		found := false
		for j, key := range keys {
			if idxCol.Name.L == key.ColName.L {
				matchOffsets[i] = j
				found = true
				break
			}
		}
		if !found {
			return nil
		}
		if i+1 == len(keys) {
			break
		}
	}
	return matchOffsets
}

func (p *LogicalJoin) constructIndexJoin(innerJoinKeys, outerJoinKeys []*expression.Column, outerIdx int) *PhysicalIndexJoin {
	var rightConds, leftConds expression.CNFExprs
	if outerIdx == 0 {
		rightConds = p.RightConditions.Clone()
		leftConds = p.LeftConditions.Clone()
	} else {
		rightConds = p.LeftConditions.Clone()
		leftConds = p.RightConditions.Clone()
	}
	join := PhysicalIndexJoin{
		outerIndex:      outerIdx,
		LeftConditions:  leftConds,
		RightConditions: rightConds,
		OtherConditions: p.OtherConditions,
		Outer:           p.JoinType != InnerJoin,
		OuterJoinKeys:   outerJoinKeys,
		InnerJoinKeys:   innerJoinKeys,
		DefaultValues:   p.DefaultValues,
	}.init(p.allocator, p.ctx, p.children[outerIdx], p.children[1-outerIdx])
	join.profile = p.profile
	return join
}

// getIndexJoinByOuterIdx will generate index join by outerIndex. OuterIdx points out the outer child,
// because we will swap the children of join when the right child is outer child.
// First of all, we will extract the join keys for p's equal conditions. If the join keys can match some of the indices or PK
// column of inner child, we can apply the index join.
func (p *LogicalJoin) getIndexJoinByOuterIdx(outerIdx int) PhysicalPlan {
	innerChild := p.children[1-outerIdx].(LogicalPlan)
	var (
		usedIndexInfo *model.IndexInfo
		innerJoinKeys []*expression.Column
		outerJoinKeys []*expression.Column
	)
	if outerIdx == 0 {
		outerJoinKeys = p.LeftJoinKeys
		innerJoinKeys = p.RightJoinKeys
	} else {
		innerJoinKeys = p.LeftJoinKeys
		outerJoinKeys = p.RightJoinKeys
	}
	x, ok := innerChild.(*DataSource)
	if !ok {
		return nil
	}
	indices, includeTableScan := availableIndices(x.indexHints, x.tableInfo)
	if includeTableScan && len(innerJoinKeys) == 1 {
		pkCol := x.getPKIsHandleCol()
		if pkCol != nil && innerJoinKeys[0].Equal(pkCol, nil) {
			return p.constructIndexJoin(innerJoinKeys, outerJoinKeys, outerIdx)
		}
	}
	for _, indexInfo := range indices {
		matchedOffsets := joinKeysMatchIndex(innerJoinKeys, indexInfo)
		if matchedOffsets == nil {
			continue
		}
		usedIndexInfo = indexInfo
		newOuterJoinKeys := make([]*expression.Column, len(outerJoinKeys))
		newInnerJoinKeys := make([]*expression.Column, len(innerJoinKeys))
		for i, offset := range matchedOffsets {
			newOuterJoinKeys[i] = outerJoinKeys[offset]
			newInnerJoinKeys[i] = innerJoinKeys[offset]
		}
		outerJoinKeys = newOuterJoinKeys
		innerJoinKeys = newInnerJoinKeys
		break
	}
	if usedIndexInfo != nil {
		return p.constructIndexJoin(innerJoinKeys, outerJoinKeys, outerIdx)
	}
	return nil
}

// For index join, we shouldn't require a root task which may let CBO framework select a sort operator in fact.
// We are not sure which way of index scanning we should choose, so we try both single read and double read and finally
// it will result in a best one.
func (p *PhysicalIndexJoin) getChildrenPossibleProps(prop *requiredProp) [][]*requiredProp {
	if !prop.isEmpty() {
		return nil
	}
	requiredProps1 := make([]*requiredProp, 2)
	requiredProps1[p.outerIndex] = &requiredProp{taskTp: rootTaskType}
	requiredProps1[1-p.outerIndex] = &requiredProp{taskTp: copSingleReadTaskType, cols: p.InnerJoinKeys}
	requiredProps2 := make([]*requiredProp, 2)
	requiredProps2[p.outerIndex] = &requiredProp{taskTp: rootTaskType}
	requiredProps2[1-p.outerIndex] = &requiredProp{taskTp: copDoubleReadTaskType, cols: p.InnerJoinKeys}
	return [][]*requiredProp{requiredProps1, requiredProps2}
}

func (p *PhysicalMergeJoin) getChildrenPossibleProps(prop *requiredProp) [][]*requiredProp {
	leftKey := p.EqualConditions[0].GetArgs()[0].(*expression.Column)
	rightKey := p.EqualConditions[0].GetArgs()[1].(*expression.Column)
	lProp := &requiredProp{taskTp: rootTaskType, cols: []*expression.Column{leftKey}}
	rProp := &requiredProp{taskTp: rootTaskType, cols: []*expression.Column{rightKey}}
	if !prop.isEmpty() {
		if !prop.equal(lProp) && !prop.equal(rProp) {
			return nil
		}
		if prop.equal(rProp) && p.JoinType == LeftOuterJoin {
			return nil
		}
		if prop.equal(lProp) && p.JoinType == RightOuterJoin {
			return nil
		}
	}

	return [][]*requiredProp{{lProp, rProp}}
}

// tryToGetIndexJoin will get index join by hints. If we can generate a valid index join by hint, the second return value
// will be true, which means we force to choose this index join. Otherwise we will select a join algorithm with min-cost.
func (p *LogicalJoin) tryToGetIndexJoin() ([]PhysicalPlan, bool) {
	if len(p.EqualConditions) == 0 {
		return nil, false
	}
	plans := make([]PhysicalPlan, 0, 2)
	leftOuter := (p.preferINLJ & preferLeftAsOuter) > 0
	if leftOuter && p.JoinType != RightOuterJoin {
		join := p.getIndexJoinByOuterIdx(0)
		if join != nil {
			plans = append(plans, join)
		}
	}
	rightOuter := (p.preferINLJ & preferRightAsOuter) > 0
	if rightOuter && p.JoinType != LeftOuterJoin {
		join := p.getIndexJoinByOuterIdx(1)
		if join != nil {
			plans = append(plans, join)
		}
	}
	if len(plans) > 0 {
		return plans, true
	}
	// We try to choose join without considering hints.
	if p.JoinType != RightOuterJoin {
		join := p.getIndexJoinByOuterIdx(0)
		if join != nil {
			plans = append(plans, join)
		}
	}
	if p.JoinType != LeftOuterJoin {
		join := p.getIndexJoinByOuterIdx(1)
		if join != nil {
			plans = append(plans, join)
		}
	}
	return plans, false
}

func (p *LogicalJoin) generatePhysicalPlans() []PhysicalPlan {
	switch p.JoinType {
	case SemiJoin, LeftOuterSemiJoin:
		return []PhysicalPlan{p.getSemiJoin()}
	default:
		mj := p.getMergeJoin()
		if p.preferUseMergeJoin() {
			return []PhysicalPlan{mj}
		}
		joins := make([]PhysicalPlan, 0, 5)
		if len(p.EqualConditions) == 1 {
			joins = append(joins, mj)
		}
		idxJoins, forced := p.tryToGetIndexJoin()
		if forced {
			return idxJoins
		}
		joins = append(joins, idxJoins...)
		if p.JoinType != RightOuterJoin {
			leftJoin := p.getHashJoin(1)
			joins = append(joins, leftJoin)
		}
		if p.JoinType != LeftOuterJoin {
			rightJoin := p.getHashJoin(0)
			joins = append(joins, rightJoin)
		}
		return joins
	}
}

func (p *LogicalJoin) preferUseMergeJoin() bool {
	return p.preferMergeJoin && len(p.EqualConditions) == 1
}

func (p *LogicalJoin) getMergeJoin() PhysicalPlan {
	mergeJoin := PhysicalMergeJoin{
		JoinType:        p.JoinType,
		EqualConditions: p.EqualConditions,
		LeftConditions:  p.LeftConditions,
		RightConditions: p.RightConditions,
		OtherConditions: p.OtherConditions,
		DefaultValues:   p.DefaultValues,
	}.init(p.allocator, p.ctx)
	mergeJoin.SetSchema(p.schema)
	mergeJoin.profile = p.profile
	return mergeJoin
}

func (p *LogicalJoin) getSemiJoin() PhysicalPlan {
	semiJoin := PhysicalHashSemiJoin{
		WithAux:         LeftOuterSemiJoin == p.JoinType,
		EqualConditions: p.EqualConditions,
		LeftConditions:  p.LeftConditions,
		RightConditions: p.RightConditions,
		OtherConditions: p.OtherConditions,
		Anti:            p.anti,
	}.init(p.allocator, p.ctx)
	semiJoin.SetSchema(p.schema)
	semiJoin.profile = p.profile
	return semiJoin
}

func (p *LogicalJoin) getHashJoin(smallTable int) PhysicalPlan {
	hashJoin := PhysicalHashJoin{
		EqualConditions: p.EqualConditions,
		LeftConditions:  p.LeftConditions,
		RightConditions: p.RightConditions,
		OtherConditions: p.OtherConditions,
		JoinType:        p.JoinType,
		Concurrency:     JoinConcurrency,
		DefaultValues:   p.DefaultValues,
		SmallTable:      smallTable,
	}.init(p.allocator, p.ctx)
	hashJoin.SetSchema(p.schema)
	hashJoin.profile = p.profile
	return hashJoin
}

// getPropByOrderByItems will check if this sort property can be pushed or not. In order to simplify the problem, we only
// consider the case that all expression are columns and all of them are asc or desc.
func getPropByOrderByItems(items []*ByItems, taskTp taskType) (*requiredProp, bool) {
	desc := false
	cols := make([]*expression.Column, 0, len(items))
	for i, item := range items {
		col, ok := item.Expr.(*expression.Column)
		if !ok {
			return nil, false
		}
		cols = append(cols, col)
		desc = item.Desc
		if i > 0 && item.Desc != items[i-1].Desc {
			return nil, false
		}
	}
	return &requiredProp{cols, desc, taskTp}, true
}

// convert2NewPhysicalPlan implements PhysicalPlan interface.
// If this sort is a topN plan, we will try to push the sort down and leave the limit.
// TODO: If this is a sort plan and the coming prop is not nil, this plan is redundant and can be removed.
func (p *Sort) convert2NewPhysicalPlan(prop *requiredProp) (task, error) {
	task, err := p.getTask(prop)
	if err != nil {
		return nil, errors.Trace(err)
	}
	if task != nil {
		return task, nil
	}
	if prop.taskTp != rootTaskType {
		// TODO: This is a trick here, because an operator that can be pushed to Coprocessor can never be pushed across sort.
		// e.g. If an aggregation want to be pushed, the SQL is always like select count(*) from t order by ...
		// The Sort will on top of Aggregation. If the SQL is like select count(*) from (select * from s order by k).
		// The Aggregation will also be blocked by projection. In the future we will break this restriction.
		return invalidTask, p.storeTask(prop, invalidTask)
	}
	// enforce branch
	task, err = p.children[0].(LogicalPlan).convert2NewPhysicalPlan(&requiredProp{taskTp: rootTaskType})
	if err != nil {
		return nil, errors.Trace(err)
	}
	task = p.attach2Task(task)
	newProp, canPassProp := getPropByOrderByItems(p.ByItems, rootTaskType)
	if canPassProp {
		orderedTask, err := p.children[0].(LogicalPlan).convert2NewPhysicalPlan(newProp)
		if err != nil {
			return nil, errors.Trace(err)
		}
		if orderedTask.cost() < task.cost() {
			task = orderedTask
		}
	}
	task = prop.enforceProperty(task, p.ctx, p.allocator)
	return task, p.storeTask(prop, task)
}

// convert2NewPhysicalPlan implements LogicalPlan interface.
func (p *TopN) convert2NewPhysicalPlan(prop *requiredProp) (task, error) {
	task, err := p.getTask(prop)
	if err != nil {
		return nil, errors.Trace(err)
	}
	if task != nil {
		return task, nil
	}
	if prop.taskTp != rootTaskType {
		// TopN can only return rootTask.
		return invalidTask, p.storeTask(prop, invalidTask)
	}
	for _, taskTp := range wholeTaskTypes {
		// Try to enforce topN for child.
		optTask, err := p.children[0].(LogicalPlan).convert2NewPhysicalPlan(&requiredProp{taskTp: taskTp})
		if err != nil {
			return nil, errors.Trace(err)
		}
		optTask = p.attach2Task(optTask)
		// Try to enforce sort to child and add limit for it.
		newProp, canPassProp := getPropByOrderByItems(p.ByItems, taskTp)
		if canPassProp {
			orderedTask, err := p.children[0].(LogicalPlan).convert2NewPhysicalPlan(newProp)
			if err != nil {
				return nil, errors.Trace(err)
			}
			limit := Limit{Offset: p.Offset, Count: p.Count}.init(p.allocator, p.ctx)
			limit.SetSchema(p.schema)
			limit.profile = p.profile
			orderedTask = limit.attach2Task(orderedTask)
			if orderedTask.cost() < optTask.cost() {
				optTask = orderedTask
			}
		}
		optTask = prop.enforceProperty(optTask, p.ctx, p.allocator)
		if task == nil || task.cost() > optTask.cost() {
			task = optTask
		}
	}
	return task, p.storeTask(prop, task)
}

// convert2NewPhysicalPlan implements LogicalPlan interface.
func (p *baseLogicalPlan) convert2NewPhysicalPlan(prop *requiredProp) (task, error) {
	// look up the task map
	task, err := p.getTask(prop)
	if err != nil {
		return nil, errors.Trace(err)
	}
	if task != nil {
		return task, nil
	}
	task = invalidTask
	if prop.taskTp != rootTaskType {
		// Currently all plan cannot totally push down.
		return task, p.storeTask(prop, task)
	}
	// Now we only consider rootTask.
	if len(p.basePlan.children) == 0 {
		// When the children length is 0, we process it specially.
		task = &rootTask{p: p.basePlan.self.(PhysicalPlan)}
		task = prop.enforceProperty(task, p.basePlan.ctx, p.basePlan.allocator)
		return task, p.storeTask(prop, task)
	}
	// Else we suppose it only has one child.
	for _, pp := range p.basePlan.self.(LogicalPlan).generatePhysicalPlans() {
		// We consider to add enforcer firstly.
		task, err = p.getBestTask(task, prop, pp, true)
		if err != nil {
			return nil, errors.Trace(err)
		}
		if prop.isEmpty() {
			continue
		}
		task, err = p.getBestTask(task, prop, pp, false)
		if err != nil {
			return nil, errors.Trace(err)
		}
	}
	return task, p.storeTask(prop, task)
}

func (p *baseLogicalPlan) getBestTask(bestTask task, prop *requiredProp, pp PhysicalPlan, enforced bool) (task, error) {
	var newProps [][]*requiredProp
	if enforced {
		newProps = pp.getChildrenPossibleProps(&requiredProp{taskTp: rootTaskType})
	} else {
		newProps = pp.getChildrenPossibleProps(prop)
	}
	for _, newProp := range newProps {
		tasks := make([]task, 0, len(p.basePlan.children))
		for i, child := range p.basePlan.children {
			childTask, err := child.(LogicalPlan).convert2NewPhysicalPlan(newProp[i])
			if err != nil {
				return nil, errors.Trace(err)
			}
			tasks = append(tasks, childTask)
		}
		resultTask := pp.attach2Task(tasks...)
		if enforced {
			resultTask = prop.enforceProperty(resultTask, p.basePlan.ctx, p.basePlan.allocator)
		}
		if resultTask.cost() < bestTask.cost() {
			bestTask = resultTask
		}
	}
	return bestTask, nil
}

func addUnionScan(ctx context.Context, cop *copTask, conds []expression.Expression, needColHandle bool, allocator *idAllocator) task {
	task := finishCopTask(cop, ctx, allocator)
	us := PhysicalUnionScan{
		Conditions:    conds,
		NeedColHandle: needColHandle,
	}.init(allocator, ctx)
<<<<<<< HEAD
	us.SetSchema(task.plan().Schema().Clone())
	if !us.NeedColHandle {
		us.schema.Columns = us.schema.Columns[:us.schema.Len()-1]
	}
=======
	us.SetSchema(task.plan().Schema())
	us.profile = task.plan().statsProfile()
>>>>>>> ec796ba9
	return us.attach2Task(task)
}

// tryToGetMemTask will check if this table is a mem table. If it is, it will produce a task and store it.
func (p *DataSource) tryToGetMemTask(prop *requiredProp) (task task, err error) {
	client := p.ctx.GetClient()
	memDB := infoschema.IsMemoryDB(p.DBName.L)
	isDistReq := !memDB && client != nil && client.IsRequestTypeSupported(kv.ReqTypeSelect, 0)
	if isDistReq {
		return nil, nil
	}
	memTable := PhysicalMemTable{
		DBName:        p.DBName,
		Table:         p.tableInfo,
		Columns:       p.Columns,
		TableAsName:   p.TableAsName,
		NeedColHandle: p.NeedColHandle,
	}.init(p.allocator, p.ctx)
	memTable.SetSchema(p.schema)
	memTable.Ranges = ranger.FullIntRange()
	memTable.profile = p.profile
	var retPlan PhysicalPlan = memTable
	if len(p.pushedDownConds) > 0 {
		sel := Selection{
			Conditions: p.pushedDownConds,
		}.init(p.allocator, p.ctx)
		sel.SetSchema(p.schema)
		sel.SetChildren(memTable)
		sel.profile = p.profile
		retPlan = sel
	}
	task = &rootTask{p: retPlan}
	task = prop.enforceProperty(task, p.ctx, p.allocator)
	return task, nil
}

// tryToGetDualTask will check if the push down predicate has false constant. If so, it will return table dual.
func (p *DataSource) tryToGetDualTask() (task, error) {
	for _, cond := range p.pushedDownConds {
		if _, ok := cond.(*expression.Constant); ok {
			result, err := expression.EvalBool([]expression.Expression{cond}, nil, p.ctx)
			if err != nil {
				return nil, errors.Trace(err)
			}
			if !result {
				dual := TableDual{}.init(p.allocator, p.ctx)
				dual.SetSchema(p.schema)
				dual.profile = p.profile
				return &rootTask{
					p: dual,
				}, nil
			}
		}
	}
	return nil, nil
}

// convert2NewPhysicalPlan implements the PhysicalPlan interface.
// It will enumerate all the available indices and choose a plan with least cost.
func (p *DataSource) convert2NewPhysicalPlan(prop *requiredProp) (task, error) {
	task, err := p.getTask(prop)
	if err != nil {
		return nil, errors.Trace(err)
	}
	if task != nil {
		return task, nil
	}
	task, err = p.tryToGetDualTask()
	if err != nil {
		return nil, errors.Trace(err)
	}
	if task != nil {
		return task, p.storeTask(prop, task)
	}
	task, err = p.tryToGetMemTask(prop)
	if err != nil {
		return nil, errors.Trace(err)
	}
	if task != nil {
		return task, p.storeTask(prop, task)
	}
	// TODO: We have not checked if this table has a predicate. If not, we can only consider table scan.
	indices, includeTableScan := availableIndices(p.indexHints, p.tableInfo)
	task = invalidTask
	if includeTableScan {
		task, err = p.convertToTableScan(prop)
		if err != nil {
			return nil, errors.Trace(err)
		}
	}
	for _, idx := range indices {
		idxTask, err := p.convertToIndexScan(prop, idx)
		if err != nil {
			return nil, errors.Trace(err)
		}
		if idxTask.cost() < task.cost() {
			task = idxTask
		}
	}
	return task, p.storeTask(prop, task)
}

// convertToIndexScan converts the DataSource to index scan with idx.
func (p *DataSource) convertToIndexScan(prop *requiredProp, idx *model.IndexInfo) (task task, err error) {
	needUnionScan := p.ctx.Txn() != nil && !p.ctx.Txn().IsReadOnly()
	is := PhysicalIndexScan{
		Table:               p.tableInfo,
		TableAsName:         p.TableAsName,
		DBName:              p.DBName,
		Columns:             p.Columns,
		Index:               idx,
		dataSourceSchema:    p.schema.Clone(),
		physicalTableSource: physicalTableSource{NeedColHandle: p.NeedColHandle || needUnionScan},
	}.init(p.allocator, p.ctx)
	if needUnionScan && !p.NeedColHandle {
		is.dataSourceSchema.Append(&expression.Column{
			FromID:   p.id,
			DBName:   is.DBName,
			TblName:  *is.TableAsName,
			ColName:  model.NewCIStr("_rowid"),
			RetType:  types.NewFieldType(mysql.TypeLonglong),
			Position: len(is.dataSourceSchema.Columns),
			ID:       -1,
		})
	}
	statsTbl := p.statisticTable
	rowCount := float64(statsTbl.Count)
	sc := p.ctx.GetSessionVars().StmtCtx
	idxCols, colLengths := expression.IndexInfo2Cols(p.Schema().Columns, idx)
	is.Ranges = ranger.FullIndexRange()
	if len(p.pushedDownConds) > 0 {
		conds := make([]expression.Expression, 0, len(p.pushedDownConds))
		for _, cond := range p.pushedDownConds {
			conds = append(conds, cond.Clone())
		}
		if len(idxCols) > 0 {
			var ranges []types.Range
			ranges, is.AccessCondition, is.filterCondition, err = ranger.BuildRange(sc, conds, ranger.IndexRangeType, idxCols, colLengths)
			if err != nil {
				return nil, errors.Trace(err)
			}
			is.Ranges = ranger.Ranges2IndexRanges(ranges)
			rowCount, err = statsTbl.GetRowCountByIndexRanges(sc, is.Index.ID, is.Ranges)
			if err != nil {
				return nil, errors.Trace(err)
			}
		} else {
			is.filterCondition = conds
		}
	}
	is.profile = p.getStatsProfileByFilter(p.pushedDownConds)
	cop := &copTask{
		cst:       rowCount * scanFactor,
		indexPlan: is,
	}
	if !isCoveringIndex(is.Columns, is.Index.Columns, is.Table.PKIsHandle) {
		// On this way, it's double read case.
		cop.tablePlan = PhysicalTableScan{Columns: p.Columns, Table: is.Table}.init(p.allocator, p.ctx)
		cop.tablePlan.SetSchema(is.dataSourceSchema)
		// If it's parent requires single read task, return max cost.
		if prop.taskTp == copSingleReadTaskType {
			return &copTask{cst: math.MaxFloat64}, nil
		}
	} else if prop.taskTp == copDoubleReadTaskType {
		// If it's parent requires double read task, return max cost.
		return &copTask{cst: math.MaxFloat64}, nil
	}
	var indexCols []*expression.Column
	for _, col := range idx.Columns {
		indexCols = append(indexCols, &expression.Column{FromID: p.id, Position: col.Offset})
	}
	if is.Table.PKIsHandle {
		for _, col := range is.Columns {
			if mysql.HasPriKeyFlag(col.Flag) {
				indexCols = append(indexCols, &expression.Column{FromID: p.id, Position: col.Offset})
				break
			}
		}
	}
	is.SetSchema(expression.NewSchema(indexCols...))
	// Check if this plan matches the property.
	matchProperty := true
	if !prop.isEmpty() {
		for i, col := range idx.Columns {
			// not matched
			if col.Name.L == prop.cols[0].ColName.L {
				matchProperty = matchIndicesProp(idx.Columns[i:], prop.cols)
				break
			} else if i >= len(is.AccessCondition) || is.AccessCondition[i].(*expression.ScalarFunction).FuncName.L != ast.EQ {
				matchProperty = false
				break
			}
		}
	}
	task = cop
	if matchProperty && !prop.isEmpty() {
		if prop.desc {
			is.Desc = true
			cop.cst = rowCount * descScanFactor
		}
<<<<<<< HEAD
		is.addPushedDownSelection(cop)
		if needUnionScan {
			task = addUnionScan(p.ctx, cop, p.pushedDownConds, p.NeedColHandle, p.allocator)
		}
	} else {
		is.OutOfOrder = true
		is.addPushedDownSelection(cop)
		if needUnionScan {
			task = addUnionScan(p.ctx, cop, p.pushedDownConds, p.NeedColHandle, p.allocator)
		}
=======
		is.addPushedDownSelection(cop, p)
		task = tryToAddUnionScan(cop, p.pushedDownConds, p.ctx, p.allocator)
	} else {
		is.OutOfOrder = true
		is.addPushedDownSelection(cop, p)
		task = tryToAddUnionScan(cop, p.pushedDownConds, p.ctx, p.allocator)
>>>>>>> ec796ba9
		task = prop.enforceProperty(task, p.ctx, p.allocator)
	}
	if prop.taskTp == rootTaskType {
		task = finishCopTask(task, p.ctx, p.allocator)
	} else if _, ok := task.(*rootTask); ok {
		return invalidTask, nil
	}
	return task, nil
}

func (is *PhysicalIndexScan) addPushedDownSelection(copTask *copTask, p *DataSource) {
	// Add filter condition to table plan now.
	if len(is.filterCondition) > 0 {
		var indexConds, tableConds []expression.Expression
		if copTask.tablePlan != nil {
			tableConds, indexConds = is.splitConditionsByIndexColumns()
		} else {
			indexConds = is.filterCondition
		}
		if indexConds != nil {
			indexSel := Selection{Conditions: indexConds}.init(is.allocator, is.ctx)
			indexSel.SetSchema(is.schema)
			indexSel.SetChildren(is)
			indexSel.profile = p.getStatsProfileByFilter(append(is.AccessCondition, indexConds...))
			copTask.indexPlan = indexSel
			copTask.cst += copTask.count() * cpuFactor
		}
		if tableConds != nil {
			copTask.finishIndexPlan()
			tableSel := Selection{Conditions: tableConds}.init(is.allocator, is.ctx)
			tableSel.SetSchema(copTask.tablePlan.Schema())
			tableSel.SetChildren(copTask.tablePlan)
			tableSel.profile = p.profile
			copTask.tablePlan = tableSel
			copTask.cst += copTask.count() * cpuFactor
		}
	}
}

func matchIndicesProp(idxCols []*model.IndexColumn, propCols []*expression.Column) bool {
	if len(idxCols) < len(propCols) {
		return false
	}
	for i, col := range propCols {
		if idxCols[i].Length != types.UnspecifiedLength || col.ColName.L != idxCols[i].Name.L {
			return false
		}
	}
	return true
}

// convertToTableScan converts the DataSource to table scan.
func (p *DataSource) convertToTableScan(prop *requiredProp) (task task, err error) {
	if prop.taskTp == copDoubleReadTaskType {
		return &copTask{cst: math.MaxFloat64}, nil
	}
	needUnionScan := p.ctx.Txn() != nil && !p.ctx.Txn().IsReadOnly()
	ts := PhysicalTableScan{
		Table:               p.tableInfo,
		Columns:             p.Columns,
		TableAsName:         p.TableAsName,
		DBName:              p.DBName,
		physicalTableSource: physicalTableSource{NeedColHandle: p.NeedColHandle || needUnionScan},
	}.init(p.allocator, p.ctx)
	ts.SetSchema(p.schema.Clone())
	if ts.NeedColHandle && !p.NeedColHandle {
		ts.schema.Append(&expression.Column{
			FromID:   p.id,
			DBName:   ts.DBName,
			TblName:  *ts.TableAsName,
			ColName:  model.NewCIStr(""),
			RetType:  types.NewFieldType(mysql.TypeLonglong),
			Position: len(ts.schema.Columns),
			ID:       -1,
		})
	}
	sc := p.ctx.GetSessionVars().StmtCtx
	ts.Ranges = ranger.FullIntRange()
	var pkCol *expression.Column
	if ts.Table.PKIsHandle {
		if pkColInfo := ts.Table.GetPkColInfo(); pkColInfo != nil {
			pkCol = expression.ColInfo2Col(ts.schema.Columns, pkColInfo)
		}
	}
	if len(p.pushedDownConds) > 0 {
		conds := make([]expression.Expression, 0, len(p.pushedDownConds))
		for _, cond := range p.pushedDownConds {
			conds = append(conds, cond.Clone())
		}
		if pkCol != nil {
			var ranges []types.Range
			ranges, ts.AccessCondition, ts.filterCondition, err = ranger.BuildRange(sc, conds, ranger.IntRangeType, []*expression.Column{pkCol}, nil)
			ts.Ranges = ranger.Ranges2IntRanges(ranges)
			if err != nil {
				return nil, errors.Trace(err)
			}
		} else {
			ts.filterCondition = conds
		}
	}
	ts.profile = p.getStatsProfileByFilter(p.pushedDownConds)
	statsTbl := p.statisticTable
	rowCount := float64(statsTbl.Count)
	if pkCol != nil {
		rowCount, err = statsTbl.GetRowCountByIntColumnRanges(sc, pkCol.ID, ts.Ranges)
		if err != nil {
			return nil, errors.Trace(err)
		}
	}
	cost := rowCount * scanFactor
	copTask := &copTask{
		tablePlan:         ts,
		cst:               cost,
		indexPlanFinished: true,
	}
	task = copTask
	if pkCol != nil && len(prop.cols) == 1 && prop.cols[0].Equal(pkCol, nil) {
		if prop.desc {
			ts.Desc = true
			copTask.cst = rowCount * descScanFactor
		}
		ts.KeepOrder = true
<<<<<<< HEAD
		ts.addPushedDownSelection(copTask)
		if needUnionScan {
			task = addUnionScan(p.ctx, copTask, p.pushedDownConds, p.NeedColHandle, p.allocator)
		}
	} else {
		ts.addPushedDownSelection(copTask)
		if needUnionScan {
			task = addUnionScan(p.ctx, copTask, p.pushedDownConds, p.NeedColHandle, p.allocator)
		}
=======
		ts.addPushedDownSelection(copTask, p.profile)
		task = tryToAddUnionScan(copTask, p.pushedDownConds, p.ctx, p.allocator)
	} else {
		ts.addPushedDownSelection(copTask, p.profile)
		task = tryToAddUnionScan(copTask, p.pushedDownConds, p.ctx, p.allocator)
>>>>>>> ec796ba9
		task = prop.enforceProperty(task, p.ctx, p.allocator)
	}
	if prop.taskTp == rootTaskType {
		task = finishCopTask(task, p.ctx, p.allocator)
	} else if _, ok := task.(*rootTask); ok {
		return invalidTask, nil
	}
	return task, nil
}

func (ts *PhysicalTableScan) addPushedDownSelection(copTask *copTask, profile *statsProfile) {
	// Add filter condition to table plan now.
	if len(ts.filterCondition) > 0 {
		sel := Selection{Conditions: ts.filterCondition}.init(ts.allocator, ts.ctx)
		sel.SetSchema(ts.schema)
		sel.SetChildren(ts)
		sel.profile = profile
		copTask.tablePlan = sel
		copTask.cst += copTask.count() * cpuFactor
	}
}

// splitConditionsByIndexColumns splits the conditions by index schema. If some condition only contain the index
// columns, it will be pushed to index plan.
func (is *PhysicalIndexScan) splitConditionsByIndexColumns() (tableConds, indexConds expression.CNFExprs) {
	for _, cond := range is.filterCondition {
		cols := expression.ExtractColumns(cond)
		indices := is.schema.ColumnsIndices(cols)
		if len(indices) == 0 {
			tableConds = append(tableConds, cond)
		} else {
			indexConds = append(indexConds, cond)
		}
	}
	return
}

func (p *LogicalApply) generatePhysicalPlans() []PhysicalPlan {
	var join PhysicalPlan
	if p.JoinType == SemiJoin || p.JoinType == LeftOuterSemiJoin {
		join = p.getSemiJoin()
	} else {
		join = p.getHashJoin(1)
	}
	apply := PhysicalApply{
		PhysicalJoin: join,
		OuterSchema:  p.corCols,
	}.init(p.allocator, p.ctx)
	apply.SetSchema(p.schema)
	apply.profile = p.profile
	return []PhysicalPlan{apply}
}

func (p *baseLogicalPlan) generatePhysicalPlans() []PhysicalPlan {
	np := p.basePlan.self.(PhysicalPlan).Copy()
	return []PhysicalPlan{np}
}

func (p *basePhysicalPlan) getChildrenPossibleProps(prop *requiredProp) [][]*requiredProp {
	// By default, physicalPlan can always match the orders.
	props := make([]*requiredProp, 0, len(p.basePlan.children))
	for range p.basePlan.children {
		props = append(props, prop)
	}
	return [][]*requiredProp{props}
}

func (p *PhysicalHashJoin) getChildrenPossibleProps(prop *requiredProp) [][]*requiredProp {
	if !prop.isEmpty() {
		return nil
	}
	return [][]*requiredProp{{&requiredProp{taskTp: rootTaskType}, &requiredProp{taskTp: rootTaskType}}}
}

func (p *PhysicalHashSemiJoin) getChildrenPossibleProps(prop *requiredProp) [][]*requiredProp {
	lProp := &requiredProp{taskTp: rootTaskType, cols: prop.cols}
	for _, col := range lProp.cols {
		// FIXME: This condition may raise a panic, fix it in the future.
		if p.children[0].Schema().ColumnIndex(col) == -1 {
			return nil
		}
	}
	return [][]*requiredProp{{&requiredProp{taskTp: rootTaskType}, &requiredProp{taskTp: rootTaskType}}}
}

func (p *PhysicalApply) getChildrenPossibleProps(prop *requiredProp) [][]*requiredProp {
	lProp := &requiredProp{taskTp: rootTaskType, cols: prop.cols}
	for _, col := range lProp.cols {
		// FIXME: This condition may raise a panic, fix it in the future.
		if p.children[0].Schema().ColumnIndex(col) == -1 {
			return nil
		}
	}
	return [][]*requiredProp{{lProp, &requiredProp{taskTp: rootTaskType}}}
}

func (p *Limit) getChildrenPossibleProps(prop *requiredProp) [][]*requiredProp {
	if !prop.isEmpty() {
		return nil
	}
	props := make([][]*requiredProp, 0, len(wholeTaskTypes))
	for _, tp := range wholeTaskTypes {
		props = append(props, []*requiredProp{{taskTp: tp}})
	}
	return props
}

func (p *LogicalAggregation) generatePhysicalPlans() []PhysicalPlan {
	ha := PhysicalAggregation{
		GroupByItems: p.GroupByItems,
		AggFuncs:     p.AggFuncs,
		HasGby:       len(p.GroupByItems) > 0,
		AggType:      CompleteAgg,
	}.init(p.allocator, p.ctx)
	ha.SetSchema(p.schema)
	ha.profile = p.profile
	return []PhysicalPlan{ha}
}

func (p *PhysicalAggregation) getChildrenPossibleProps(prop *requiredProp) [][]*requiredProp {
	if !prop.isEmpty() {
		return nil
	}
	props := make([][]*requiredProp, 0, len(wholeTaskTypes))
	for _, tp := range wholeTaskTypes {
		props = append(props, []*requiredProp{{taskTp: tp}})
	}
	return props
}<|MERGE_RESOLUTION|>--- conflicted
+++ resolved
@@ -503,15 +503,11 @@
 		Conditions:    conds,
 		NeedColHandle: needColHandle,
 	}.init(allocator, ctx)
-<<<<<<< HEAD
 	us.SetSchema(task.plan().Schema().Clone())
 	if !us.NeedColHandle {
 		us.schema.Columns = us.schema.Columns[:us.schema.Len()-1]
 	}
-=======
-	us.SetSchema(task.plan().Schema())
 	us.profile = task.plan().statsProfile()
->>>>>>> ec796ba9
 	return us.attach2Task(task)
 }
 
@@ -712,25 +708,16 @@
 			is.Desc = true
 			cop.cst = rowCount * descScanFactor
 		}
-<<<<<<< HEAD
-		is.addPushedDownSelection(cop)
+		is.addPushedDownSelection(cop, p)
 		if needUnionScan {
 			task = addUnionScan(p.ctx, cop, p.pushedDownConds, p.NeedColHandle, p.allocator)
 		}
-	} else {
-		is.OutOfOrder = true
-		is.addPushedDownSelection(cop)
-		if needUnionScan {
-			task = addUnionScan(p.ctx, cop, p.pushedDownConds, p.NeedColHandle, p.allocator)
-		}
-=======
-		is.addPushedDownSelection(cop, p)
-		task = tryToAddUnionScan(cop, p.pushedDownConds, p.ctx, p.allocator)
 	} else {
 		is.OutOfOrder = true
 		is.addPushedDownSelection(cop, p)
-		task = tryToAddUnionScan(cop, p.pushedDownConds, p.ctx, p.allocator)
->>>>>>> ec796ba9
+		if needUnionScan {
+			task = addUnionScan(p.ctx, cop, p.pushedDownConds, p.NeedColHandle, p.allocator)
+		}
 		task = prop.enforceProperty(task, p.ctx, p.allocator)
 	}
 	if prop.taskTp == rootTaskType {
@@ -853,23 +840,15 @@
 			copTask.cst = rowCount * descScanFactor
 		}
 		ts.KeepOrder = true
-<<<<<<< HEAD
-		ts.addPushedDownSelection(copTask)
+		ts.addPushedDownSelection(copTask, p.profile)
 		if needUnionScan {
 			task = addUnionScan(p.ctx, copTask, p.pushedDownConds, p.NeedColHandle, p.allocator)
 		}
 	} else {
-		ts.addPushedDownSelection(copTask)
+		ts.addPushedDownSelection(copTask, p.profile)
 		if needUnionScan {
 			task = addUnionScan(p.ctx, copTask, p.pushedDownConds, p.NeedColHandle, p.allocator)
 		}
-=======
-		ts.addPushedDownSelection(copTask, p.profile)
-		task = tryToAddUnionScan(copTask, p.pushedDownConds, p.ctx, p.allocator)
-	} else {
-		ts.addPushedDownSelection(copTask, p.profile)
-		task = tryToAddUnionScan(copTask, p.pushedDownConds, p.ctx, p.allocator)
->>>>>>> ec796ba9
 		task = prop.enforceProperty(task, p.ctx, p.allocator)
 	}
 	if prop.taskTp == rootTaskType {
