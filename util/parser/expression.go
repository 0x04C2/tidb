// Copyright 2017 PingCAP, Inc.
//
// Licensed under the Apache License, Version 2.0 (the "License");
// you may not use this file except in compliance with the License.
// You may obtain a copy of the License at
//
//     http://www.apache.org/licenses/LICENSE-2.0
//
// Unless required by applicable law or agreed to in writing, software
// distributed under the License is distributed on an "AS IS" BASIS,
// See the License for the specific language governing permissions and
// limitations under the License.

package parser

import (
	"fmt"

	"github.com/juju/errors"
	"github.com/pingcap/tidb/ast"
	"github.com/pingcap/tidb/expression"
	"github.com/pingcap/tidb/model"
	"github.com/pingcap/tidb/parser"
	"github.com/pingcap/tidb/sessionctx/variable"
)

// getDefaultCharsetAndCollate is copyed from ddl/ddl_api.go.
func getDefaultCharsetAndCollate() (string, string) {
	return "utf8", "utf8_bin"
}

// nameResolver is the visitor to resolve table name and column name.
// it combines TableInfo and ColumnInfo to a generation expression.
type nameResolver struct {
	tableInfo *model.TableInfo
	err       error
}

// Enter implements ast.Visitor interface.
func (nr *nameResolver) Enter(inNode ast.Node) (ast.Node, bool) {
	return inNode, false
}

// Leave implements ast.Visitor interface.
func (nr *nameResolver) Leave(inNode ast.Node) (node ast.Node, ok bool) {
	switch v := inNode.(type) {
	case *ast.ColumnNameExpr:
		for _, col := range nr.tableInfo.Columns {
			if col.Name.L == v.Name.Name.L {
				v.Refer = &ast.ResultField{
					Column: col,
					Table:  nr.tableInfo,
				}
				return inNode, true
			}
		}
		nr.err = errors.Errorf("can't find column %s in %s", v.Name.Name.O, nr.tableInfo.Name.O)
		return inNode, false
	}
	return inNode, true
}

// ParseExpression parses an ExprNode from a string.
// Where should we use this?
//   When TiDB bootstraps, it'll load infoschema from TiKV.
//   Because some ColumnInfos have attribute `GeneratedExprString`,
//   we need to parse that string into ast.ExprNode.
func ParseExpression(expr string) (node ast.ExprNode, err error) {
	expr = fmt.Sprintf("select %s", expr)
	charset, collation := getDefaultCharsetAndCollate()
	stmts, err := parser.New().Parse(expr, charset, collation)
	if err == nil {
		node = stmts[0].(*ast.SelectStmt).Fields.Fields[0].Expr
	}
	return node, errors.Trace(err)
}

<<<<<<< HEAD
// SimplyInferType resolves names of table and column in node, and then infer type on them.
func SimplyInferType(node ast.ExprNode, tblInfo *model.TableInfo) (ast.ExprNode, error) {
=======
// SimpleResolveName resolves all column names in the expression node.
func SimpleResolveName(node ast.ExprNode, tblInfo *model.TableInfo) (ast.ExprNode, error) {
>>>>>>> e1dd983f
	nr := nameResolver{tblInfo, nil}
	if _, ok := node.Accept(&nr); !ok {
		return nil, errors.Trace(nr.err)
	}
	sc := new(variable.StatementContext) // here we use the default StatementContext.
	err := expression.InferType(sc, node)
	return node, errors.Trace(err)
}<|MERGE_RESOLUTION|>--- conflicted
+++ resolved
@@ -75,13 +75,8 @@
 	return node, errors.Trace(err)
 }
 
-<<<<<<< HEAD
-// SimplyInferType resolves names of table and column in node, and then infer type on them.
-func SimplyInferType(node ast.ExprNode, tblInfo *model.TableInfo) (ast.ExprNode, error) {
-=======
 // SimpleResolveName resolves all column names in the expression node.
 func SimpleResolveName(node ast.ExprNode, tblInfo *model.TableInfo) (ast.ExprNode, error) {
->>>>>>> e1dd983f
 	nr := nameResolver{tblInfo, nil}
 	if _, ok := node.Accept(&nr); !ok {
 		return nil, errors.Trace(nr.err)
